// Copyright 2015 Google Inc. All rights reserved.
//
// Permission is hereby granted, free of charge, to any person obtaining a copy
// of this software and associated documentation files (the "Software"), to deal
// in the Software without restriction, including without limitation the rights
// to use, copy, modify, merge, publish, distribute, sublicense, and/or sell
// copies of the Software, and to permit persons to whom the Software is
// furnished to do so, subject to the following conditions:
//
// The above copyright notice and this permission notice shall be included in
// all copies or substantial portions of the Software.
//
// THE SOFTWARE IS PROVIDED "AS IS", WITHOUT WARRANTY OF ANY KIND, EXPRESS OR
// IMPLIED, INCLUDING BUT NOT LIMITED TO THE WARRANTIES OF MERCHANTABILITY,
// FITNESS FOR A PARTICULAR PURPOSE AND NONINFRINGEMENT. IN NO EVENT SHALL THE
// AUTHORS OR COPYRIGHT HOLDERS BE LIABLE FOR ANY CLAIM, DAMAGES OR OTHER
// LIABILITY, WHETHER IN AN ACTION OF CONTRACT, TORT OR OTHERWISE, ARISING FROM,
// OUT OF OR IN CONNECTION WITH THE SOFTWARE OR THE USE OR OTHER DEALINGS IN
// THE SOFTWARE.

//! HTML renderer that takes an iterator of events as input.

use std::collections::HashMap;
use std::io::{self, Write};

use crate::parse::{LinkType, Event, Tag, Alignment};
use crate::parse::Event::*;
use crate::strings::CowStr;
use crate::escape::{escape_html, escape_href};

enum TableState {
    Head,
    Body,
}

struct HtmlWriter<'a, I, W>
where
    W: Write,
{
    /// Iterator supplying events.
    iter: I,

    /// Writer to write to.
    writer: W,

    /// Whether or not the last write wrote a newline.
    end_newline: bool,

    table_state: TableState,
    table_alignments: Vec<Alignment>,
    table_cell_index: usize,
    numbers: HashMap<CowStr<'a>, usize>,
}

impl<'a, I, W> HtmlWriter<'a, I, W>
where
    I: Iterator<Item = Event<'a>>,
    W: Write,
{
    /// Writes a new line.
    fn write_newline(&mut self) -> io::Result<()> {
        self.end_newline = true;
        self.writer.write_all(&[b'\n'])
    }

    /// Writes a buffer, and tracks whether or not a newline was written.
    fn write(&mut self, bytes: &[u8], write_newline: bool) -> io::Result<()> {
        self.writer.write_all(bytes)?;

        if write_newline {
            self.write_newline()
        } else {
            if !bytes.is_empty() {
                self.end_newline = bytes[bytes.len() - 1] == b'\n';
            }
            Ok(())
        }
    }

    /// Writes a newline if data was already written to the output stream,
    /// and the previous line did not end with a newline.
    fn fresh_line(&mut self) -> io::Result<()> {
        if !self.end_newline {
            self.write_newline()
        } else {
            Ok(())
        }
    }

    pub fn run(mut self) -> io::Result<()> {
        while let Some(event) = self.iter.next() {
            match event {
                Start(tag) => {
                    self.start_tag(tag)?;
                }
                End(tag) => {
                    self.end_tag(tag)?;
                }
                Text(text) => {
                    escape_html(&mut self.writer, &text)?;
                    self.end_newline = text.ends_with('\n');
                }
                Code(text) => {
                    self.write(b"<code>", false)?;
                    escape_html(&mut self.writer, &text, false)?;
                    self.end_newline = text.ends_with('\n');
                    self.write(b"</code>", false)?;
                }
                Html(html) | InlineHtml(html) => {
                    self.write(html.as_bytes(), false)?;
                }
                SoftBreak => {
                    self.write_newline()?;
                }
                HardBreak => {
                    self.write(b"<br />", true)?;
                }
                FootnoteReference(name) => {
                    let len = self.numbers.len() + 1;
                    self.write(b"<sup class=\"footnote-reference\"><a href=\"#", false)?;
                    escape_html(&mut self.writer, &name)?;
                    self.write(b"\">", false)?;
                    let number = *self.numbers.entry(name).or_insert(len);
                    self.write(format!("{}", number).as_bytes(), false)?;
                    self.write(b"</a></sup>", false)?;
                }
                TaskListMarker(is_checked) => {
                    self.write(b"<input disabled=\"\" type=\"checkbox\"", false)?;
                    if is_checked {
                        self.write(b" checked=\"\"", false)?;
                    }
                    self.write(b"/>", true)?;
                }
            }
        }
        Ok(())
    }

    /// Writes the start of an HTML tag.
    fn start_tag(&mut self, tag: Tag<'a>) -> io::Result<()> {
        match tag {
            Tag::Paragraph => {
                self.fresh_line()?;
                self.write(b"<p>", false)
            }
            Tag::Rule => {
                self.fresh_line()?;
                self.write(b"<hr />", true)
            }
            Tag::Header(level) => {
                self.fresh_line()?;
                self.write(b"<h", false)?;
                self.write(&[(b'0' + level as u8)], false)?;
                self.write(b">", false)
            }
            Tag::Table(alignments) => {
                self.table_alignments = alignments;
                self.write(b"<table>", false)
            }
            Tag::TableHead => {
                self.table_state = TableState::Head;
                self.table_cell_index = 0;
                self.write(b"<thead><tr>", false)
            }
            Tag::TableRow => {
                self.table_cell_index = 0;
                self.write(b"<tr>", false)
            }
            Tag::TableCell => {
                match self.table_state {
                    TableState::Head => {
                        self.write(b"<th", false)?;
                    }
                    TableState::Body => {
                        self.write(b"<td", false)?;
                    }
                }
                match self.table_alignments.get(self.table_cell_index) {
                    Some(&Alignment::Left) => {
                        self.write(b" align=\"left\"", false)?;
                    }
                    Some(&Alignment::Center) => {
                        self.write(b" align=\"center\"", false)?;
                    }
                    Some(&Alignment::Right) => {
                        self.write(b" align=\"right\"", false)?;
                    }
                    _ => (),
                }
                self.write(b">", false)
            }
            Tag::BlockQuote => {
                self.fresh_line()?;
                self.write(b"<blockquote>", true)
            }
            Tag::CodeBlock(info) => {
                self.fresh_line()?;
                let lang = info.split(' ').next().unwrap();
                if lang.is_empty() {
                    self.write(b"<pre><code>", false)
                } else {
                    self.write(b"<pre><code class=\"language-", false)?;
                    escape_html(&mut self.writer, lang)?;
                    self.write(b"\">", false)
                }
            }
            Tag::List(Some(1)) => {
                self.fresh_line()?;
                self.write(b"<ol>", true)
            }
            Tag::List(Some(start)) => {
                self.fresh_line()?;
                self.write(b"<ol start=\"", false)?;
                self.write(format!("{}", start).as_bytes(), false)?;
                self.write(b"\">", true)
            }
            Tag::List(None) => {
                self.fresh_line()?;
                self.write(b"<ul>", true)
            }
            Tag::Item => {
                self.fresh_line()?;
                self.write(b"<li>", false)
            }
            Tag::Emphasis => self.write(b"<em>", false),
            Tag::Strong => self.write(b"<strong>", false),
            Tag::Strikethrough => self.write(b"<del>", false),
            Tag::Link(LinkType::Email, dest, title) => {
                self.write(b"<a href=\"mailto:", false)?;
                escape_href(&mut self.writer, &dest)?;
                if !title.is_empty() {
                    self.write(b"\" title=\"", false)?;
                    escape_html(&mut self.writer, &title)?;
                }
                self.write(b"\">", false)
            }
            Tag::Link(_link_type, dest, title) => {
                self.write(b"<a href=\"", false)?;
                escape_href(&mut self.writer, &dest)?;
                if !title.is_empty() {
                    self.write(b"\" title=\"", false)?;
                    escape_html(&mut self.writer, &title)?;
                }
                self.write(b"\">", false)
            }
            Tag::Image(_link_type, dest, title) => {
                self.write(b"<img src=\"", false)?;
                escape_href(&mut self.writer, &dest)?;
                self.write(b"\" alt=\"", false)?;
                self.raw_text()?;
                if !title.is_empty() {
                    self.write(b"\" title=\"", false)?;
                    escape_html(&mut self.writer, &title)?;
                }
                self.write(b"\" />", false)
            }
            Tag::FootnoteDefinition(name) => {
                self.fresh_line()?;
                let len = self.numbers.len() + 1;
                self.write(b"<div class=\"footnote-definition\" id=\"", false)?;
                escape_html(&mut self.writer, &*name)?;
                self.write(b"\"><sup class=\"footnote-definition-label\">", false)?;
                let number = *self.numbers.entry(name).or_insert(len);
                self.write(&*format!("{}", number).as_bytes(), false)?;
                self.write(b"</sup>", false)
            }
            Tag::HtmlBlock => Ok(())
        }
    }

    fn end_tag(&mut self, tag: Tag) -> io::Result<()> {
        match tag {
            Tag::Paragraph => {
                self.write(b"</p>", true)?;
            }
            Tag::Rule => (),
            Tag::Header(level) => {
                self.write(b"</h", false)?;
                self.write(&[(b'0' + level as u8)], false)?;
                self.write(b">", true)?;
            }
            Tag::Table(_) => {
                self.write(b"</tbody></table>", true)?;
            }
            Tag::TableHead => {
                self.write(b"</tr></thead><tbody>", true)?;
                self.table_state = TableState::Body;
            }
            Tag::TableRow => {
                self.write(b"</tr>", true)?;
            }
            Tag::TableCell => {
                match self.table_state {
                    TableState::Head => {
                        self.write(b"</th>", false)?;
                    }
                    TableState::Body => {
                        self.write(b"</td>", false)?;
                    }
                }
                self.table_cell_index += 1;
            }
            Tag::BlockQuote => {
                self.write(b"</blockquote>", true)?;
            }
            Tag::CodeBlock(_) => {
                self.write(b"</code></pre>", true)?;
            }
            Tag::List(Some(_)) => {
                self.write(b"</ol>", true)?;
            }
            Tag::List(None) => {
                self.write(b"</ul>", true)?;
            }
            Tag::Item => {
                self.write(b"</li>", true)?;
            }
            Tag::Emphasis => {
                self.write(b"</em>", false)?;
            }
            Tag::Strong => {
                self.write(b"</strong>", false)?;
            }
            Tag::Strikethrough => {
                self.write(b"</del>", false)?;
            }
            Tag::Link(_, _, _) => {
                self.write(b"</a>", false)?;
            }
            Tag::Image(_, _, _) => (), // shouldn't happen, handled in start
            Tag::FootnoteDefinition(_) => {
                self.write(b"</div>", true)?;
            }
            Tag::HtmlBlock => {}
        }
        Ok(())
    }

    // run raw text, consuming end tag
    fn raw_text(&mut self) -> io::Result<()> {
        let mut nest = 0;
        while let Some(event) = self.iter.next() {
            match event {
                Start(_) => nest += 1,
                End(_) => {
                    if nest == 0 {
                        break;
                    }
                    nest -= 1;
                }
<<<<<<< HEAD
                Html(_) => (),
                InlineHtml(text) | Code(text) | Text(text) => {
                    escape_html(&mut self.writer, &text, false)?;
                    self.end_newline = text.ends_with('\n');
                }
=======
                Text(text) => {
                    escape_html(&mut self.writer, &text)?;
                    self.end_newline = text.ends_with('\n');
                }
                Html(_) => (),
                InlineHtml(html) => {
                    escape_html(&mut self.writer, &html)?;
                    self.end_newline = html.ends_with('\n');
                }
>>>>>>> e3454db8
                SoftBreak | HardBreak => {
                    self.write(b" ", false)?;
                }
                FootnoteReference(name) => {
                    let len = self.numbers.len() + 1;
                    let number = *self.numbers.entry(name).or_insert(len);
                    self.write(&*format!("[{}]", number).as_bytes(), false)?;
                }
                TaskListMarker(true) => self.write(b"[x]", false)?,
                TaskListMarker(false) => self.write(b"[ ]", false)?,
            }
        }
        Ok(())
    }
}

/// Iterate over an `Iterator` of `Event`s, generate HTML for each `Event`, and
/// push it to a `String`.
///
/// # Examples
///
/// ```
/// use pulldown_cmark::{html, Parser};
///
/// let markdown_str = r#"
/// hello
/// =====
///
/// * alpha
/// * beta
/// "#;
/// let parser = Parser::new(markdown_str);
///
/// let mut html_buf = String::new();
/// html::push_html(&mut html_buf, parser);
///
/// assert_eq!(html_buf, r#"<h1>hello</h1>
/// <ul>
/// <li>alpha</li>
/// <li>beta</li>
/// </ul>
/// "#);
/// ```
pub fn push_html<'a, I>(s: &mut String, iter: I)
where
    I: Iterator<Item = Event<'a>>,
{
    unsafe {
        // we only write utf-8, so this should be OK
        write_html(s.as_mut_vec(), iter).unwrap();
    }
}

/// Iterate over an `Iterator` of `Event`s, generate HTML for each `Event`, and
/// write it out to a writable stream.
///
/// # Examples
///
/// ```
/// use pulldown_cmark::{html, Parser};
/// use std::io::Cursor;
///
/// let markdown_str = r#"
/// hello
/// =====
///
/// * alpha
/// * beta
/// "#;
/// let mut bytes = Vec::new();
/// let parser = Parser::new(markdown_str);
///
/// html::write_html(Cursor::new(&mut bytes), parser);
///
/// assert_eq!(&String::from_utf8_lossy(&bytes)[..], r#"<h1>hello</h1>
/// <ul>
/// <li>alpha</li>
/// <li>beta</li>
/// </ul>
/// "#);
/// ```
pub fn write_html<'a, I, W>(writer: W, iter: I) -> io::Result<()>
where
    I: Iterator<Item = Event<'a>>,
    W: Write,
{
    let writer = HtmlWriter {
        iter,
        writer,
        end_newline: true,
        table_state: TableState::Head,
        table_alignments: vec![],
        table_cell_index: 0,
        numbers: HashMap::new(),
    };
    writer.run()
}<|MERGE_RESOLUTION|>--- conflicted
+++ resolved
@@ -102,7 +102,7 @@
                 }
                 Code(text) => {
                     self.write(b"<code>", false)?;
-                    escape_html(&mut self.writer, &text, false)?;
+                    escape_html(&mut self.writer, &text)?;
                     self.end_newline = text.ends_with('\n');
                     self.write(b"</code>", false)?;
                 }
@@ -348,23 +348,11 @@
                     }
                     nest -= 1;
                 }
-<<<<<<< HEAD
                 Html(_) => (),
                 InlineHtml(text) | Code(text) | Text(text) => {
-                    escape_html(&mut self.writer, &text, false)?;
-                    self.end_newline = text.ends_with('\n');
-                }
-=======
-                Text(text) => {
                     escape_html(&mut self.writer, &text)?;
                     self.end_newline = text.ends_with('\n');
                 }
-                Html(_) => (),
-                InlineHtml(html) => {
-                    escape_html(&mut self.writer, &html)?;
-                    self.end_newline = html.ends_with('\n');
-                }
->>>>>>> e3454db8
                 SoftBreak | HardBreak => {
                     self.write(b" ", false)?;
                 }
